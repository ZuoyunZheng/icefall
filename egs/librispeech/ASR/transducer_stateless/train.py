--- conflicted
+++ resolved
@@ -142,8 +142,6 @@
     )
 
     parser.add_argument(
-<<<<<<< HEAD
-=======
         "--modified-transducer-prob",
         type=float,
         default=0.25,
@@ -162,7 +160,6 @@
     )
 
     parser.add_argument(
->>>>>>> 518ec641
         "--print-diagnostics",
         type=str2bool,
         default=False,
@@ -416,17 +413,13 @@
     y = k2.RaggedTensor(y).to(device)
 
     with torch.set_grad_enabled(is_training):
-<<<<<<< HEAD
-        loss = model(x=feature, x_lens=feature_lens, y=y,
-                     warmup_mode=is_warmup_mode)
-=======
         loss = model(
             x=feature,
             x_lens=feature_lens,
             y=y,
             modified_transducer_prob=params.modified_transducer_prob,
+            warmup_mode=is_warmup_mode
         )
->>>>>>> 518ec641
 
     assert loss.requires_grad == is_training
 
@@ -644,18 +637,11 @@
     librispeech = LibriSpeechAsrDataModule(args)
 
     if params.print_diagnostics:
-<<<<<<< HEAD
-        opts = diagnostics.TensorDiagnosticOptions(2**22)  # allow 4 megabytes per sub-module
-        diagnostic = diagnostics.attach_diagnostics(model, opts)
-
-
-=======
         opts = diagnostics.TensorDiagnosticOptions(
             2 ** 22
         )  # allow 4 megabytes per sub-module
         diagnostic = diagnostics.attach_diagnostics(model, opts)
 
->>>>>>> 518ec641
     train_cuts = librispeech.train_clean_100_cuts()
     if params.full_libri:
         train_cuts += librispeech.train_clean_360_cuts()
